--- conflicted
+++ resolved
@@ -18,15 +18,12 @@
     return os.getenv(name, default)
 
 
-<<<<<<< HEAD
 def _env(name: str, default: str) -> str:
     if not name.startswith("LX_"):
         raise ValueError(f"Only LX_* env vars are allowed, got: {name}")
     return os.getenv(name, default)
 
 
-=======
->>>>>>> c808dff3
 def _env_bool(name: str, default: bool) -> bool:
     raw = _env(name, str(default))
     return raw.lower() in {"1", "true", "yes", "on"}
