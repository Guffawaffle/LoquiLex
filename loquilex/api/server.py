--- conflicted
+++ resolved
@@ -26,18 +26,10 @@
 from loquilex.config.model_defaults import get_model_defaults_manager
 from loquilex.security import PathGuard, PathSecurityError
 from .supervisor import SessionConfig, SessionManager, StreamingSession
-<<<<<<< HEAD
-from loquilex.storage.retention import RetentionPolicy, enforce_retention
-from loquilex import __version__
-
-if TYPE_CHECKING:  # pragma: no cover - type-only import
-    from loquilex.security import CanonicalPath
-=======
 from ..config.providers import (
     ProvidersConfig, HuggingFaceConfig, BackendConfig,
     get_providers_config, update_providers_config, is_offline_mode
 )
->>>>>>> d9f74fec
 
 logger = logging.getLogger(__name__)
 
@@ -744,14 +736,6 @@
 # Minimal API health endpoint used by external checks and tests
 @app.get("/api/health")
 async def api_health() -> Dict[str, Any]:
-<<<<<<< HEAD
-    """Minimal health check for external monitoring and tests.
-
-    Returns minimal response for lightweight health checks.
-    Use /health for detailed status including version and timestamp.
-    """
-    return {"status": "ok"}
-=======
     """Health endpoint with offline mode and provider status."""
     config = get_providers_config()
     return {
@@ -764,7 +748,6 @@
             }
         }
     }
->>>>>>> d9f74fec
 
 
 @app.head("/api/health")
@@ -840,74 +823,6 @@
     return DownloadCancelResp(cancelled=ok)
 
 
-<<<<<<< HEAD
-@app.get("/models/downloads", response_model=DownloadQueueResp)
-async def get_downloads() -> DownloadQueueResp:
-    """Get all download jobs with status."""
-    downloads = MANAGER.get_download_status()
-    jobs = []
-    active_count = 0
-    queued_count = 0
-    completed_count = 0
-
-    for job_id, info in downloads.items():
-        status = info.get("status", "unknown")
-        job_data = {
-            "job_id": job_id,
-            "repo_id": info.get("repo_id", ""),
-            "type": info.get("type", ""),
-            "status": status,
-            "progress": info.get("progress", 0),
-            "created_at": info.get("created_at", ""),
-            "started_at": info.get("started_at"),
-            "completed_at": info.get("completed_at"),
-            "error_message": info.get("error_message"),
-        }
-        jobs.append(job_data)
-
-        if status in ["downloading", "active"]:
-            active_count += 1
-        elif status in ["queued", "pending"]:
-            queued_count += 1
-        elif status in ["completed", "success"]:
-            completed_count += 1
-
-    return DownloadQueueResp(
-        jobs=jobs,
-        active_count=active_count,
-        queued_count=queued_count,
-        completed_count=completed_count,
-        total_count=len(jobs),
-    )
-
-
-@app.post("/models/downloads/bandwidth", response_model=BandwidthConfigResp)
-async def set_bandwidth_limit(req: BandwidthConfigReq) -> BandwidthConfigResp:
-    """Set bandwidth limit for downloads."""
-    MANAGER.set_bandwidth_limit(req.limit_mbps)
-    return BandwidthConfigResp(limit_mbps=req.limit_mbps, active=req.limit_mbps > 0)
-
-
-@app.get("/models/downloads/bandwidth", response_model=BandwidthConfigResp)
-async def get_bandwidth_limit() -> BandwidthConfigResp:
-    """Get current bandwidth limit."""
-    limit = MANAGER.get_bandwidth_limit()
-    return BandwidthConfigResp(limit_mbps=limit, active=limit > 0)
-
-
-@app.post("/models/downloads/pause-all")
-async def pause_all_downloads() -> Dict[str, Any]:
-    """Pause all active downloads."""
-    count = MANAGER.pause_all_downloads()
-    return {"paused_count": count}
-
-
-@app.post("/models/downloads/resume-all")
-async def resume_all_downloads() -> Dict[str, Any]:
-    """Resume all paused downloads."""
-    count = MANAGER.resume_all_downloads()
-    return {"resumed_count": count}
-=======
 # Provider configuration endpoints
 class SetHFTokenReq(BaseModel):
     token: str = Field(..., description="HuggingFace access token")
@@ -1005,7 +920,6 @@
     except Exception as e:
         logger.error(f"Failed to set offline mode: {e}")
         raise HTTPException(status_code=500, detail="Failed to update offline mode")
->>>>>>> d9f74fec
 
 
 @app.post("/sessions", response_model=CreateSessionResp)
