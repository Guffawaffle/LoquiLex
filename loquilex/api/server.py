from __future__ import annotations

import asyncio
import logging
import os
import re
import time
import uuid
from pathlib import Path
from typing import Any, Callable, Dict, List, Optional

from fastapi import FastAPI, HTTPException, WebSocket, WebSocketDisconnect, Request, Response
from fastapi.middleware.cors import CORSMiddleware
from fastapi.responses import FileResponse
from fastapi.staticfiles import StaticFiles
from pydantic import BaseModel, Field, model_validator

from .model_discovery import mt_supported_languages
from .supervisor import SessionConfig, SessionManager, StreamingSession
<<<<<<< HEAD
from ..config.model_defaults import get_model_defaults_manager
from ..indexing import get_model_indexer
=======
from ..hardware import get_hardware_snapshot
>>>>>>> 0c604896

logger = logging.getLogger(__name__)

"""LoquiLex control-plane API (FastAPI) with WebSocket events.

Endpoints:
- GET /models/asr -> local ASR models discovered (faster-whisper CT2 dirs or names if cached)
- GET /models/mt  -> local MT models discovered in HF cache
- GET /languages/mt/{model_id} -> supported target languages
- POST /models/download -> trigger HF snapshot download, progress via WS on channel "_download"
- POST /sessions -> create a new session; returns {session_id}
- DELETE /sessions/{sid} -> stop session
- WS /events/{sid} -> multiplexed event stream for a session id (JSON messages)

All new code intentionally lives under loquilex/api/.
"""

# Allow localhost and 127.0.0.1 by default for dev. Can be overridden via LLX_ALLOWED_ORIGINS.
ALLOWED_ORIGINS = os.getenv(
    "LLX_ALLOWED_ORIGINS",
    "http://localhost:5173,http://127.0.0.1:5173",
).split(",")

# Environment variables for server configuration
API_PORT = int(os.getenv("LX_API_PORT", "8000"))
UI_PORT = int(os.getenv("LX_UI_PORT", "5173"))
WS_PATH = os.getenv("LX_WS_PATH", "/ws")
# Optional dev-only alias to accept legacy /events path when explicitly allowed.
ALLOW_EVENTS_ALIAS = os.getenv("LX_WS_ALLOW_EVENTS_ALIAS", "0") == "1"
DEV_MODE = os.getenv("LX_DEV", "0") == "1"

# One-time flag for /events alias deprecation logging
_events_alias_warned = False

app = FastAPI(title="LoquiLex API", version="0.1.0")


# Hardware snapshot cache and configuration
# TTL for cached snapshot in seconds (default 30s) and timeout for probing (default 10s)
_HW_SNAPSHOT_TTL = float(os.getenv("LX_HW_SNAPSHOT_TTL_SEC", "30"))
_HW_SNAPSHOT_TIMEOUT = float(os.getenv("LX_HW_SNAPSHOT_TIMEOUT_SEC", "10"))
# Cache and lock (kept un-annotated to avoid complex serialization in typecheck)
_hw_snapshot_cache = None
_hw_snapshot_cache_ts = 0.0
_hw_snapshot_lock = None

# Admin token for protected endpoints (optional). When set, endpoints under
# `/admin/*` require a Bearer token in `Authorization` or `X-Admin-Token` header.
_ADMIN_TOKEN = os.getenv("LX_ADMIN_TOKEN")


# CSP and security headers
@app.middleware("http")
async def security_headers(request: Request, call_next):
    response = await call_next(request)
    # Production: strict CSP, no 'unsafe-inline'
    if DEV_MODE:
        csp = (
            "default-src 'self'; "
            "script-src 'self'; "
            "style-src 'self' 'unsafe-inline'; "
            "img-src 'self' blob:; "
            "font-src 'self'; "
            "connect-src 'self' ws: http://127.0.0.1:* http://localhost:*; "
            "object-src 'none'; "
            "frame-ancestors 'none'; "
            "base-uri 'self'"
        )
    else:
        csp = (
            "default-src 'self'; "
            "script-src 'self'; "
            "style-src 'self'; "
            "img-src 'self' blob:; "
            "font-src 'self'; "
            "connect-src 'self' ws://127.0.0.1:*; "
            "object-src 'none'; "
            "frame-ancestors 'none'; "
            "base-uri 'self'"
        )

    response.headers["Content-Security-Policy"] = csp
    response.headers["Permissions-Policy"] = "microphone=(self)"
    response.headers["Referrer-Policy"] = "no-referrer"
    response.headers["X-Content-Type-Options"] = "nosniff"
    return response


if DEV_MODE:
    # Enable CORS only in explicit dev mode to allow Vite HMR during development
    app.add_middleware(
        CORSMiddleware,
        allow_origins=ALLOWED_ORIGINS,
        allow_credentials=True,
        allow_methods=["*"],
        allow_headers=["*"],
    )

# Serve outputs directory for easy linking from UI (hardened)
OUT_ROOT = Path(os.getenv("LLX_OUT_DIR", "loquilex/out")).resolve()
OUT_ROOT.mkdir(parents=True, exist_ok=True)

# UI static files path (mounted later to avoid shadowing API routes)
UI_DIST_PATH = Path("ui/app/dist").resolve()


def _safe_session_dir(sid: str) -> Path:
    if not re.fullmatch(r"[A-Za-z0-9_-]{6,64}", sid):
        raise HTTPException(status_code=400, detail="bad sid")
    p = (OUT_ROOT / sid).resolve()
    if not str(p).startswith(str(OUT_ROOT)):
        raise HTTPException(status_code=400, detail="invalid path")
    return p


app.mount("/out", StaticFiles(directory=str(OUT_ROOT), html=False), name="out")

# Global manager instance
MANAGER = SessionManager()

# Initialize model indexer and start background worker
MODEL_INDEXER = get_model_indexer()
MODEL_INDEXER.start_background_worker()


class CreateSessionReq(BaseModel):
    """Create session request model.

    📖 Contract: /docs/contracts/session-management.md
    """

    name: Optional[str] = Field(default=None)
    asr_model_id: str
    mt_enabled: bool = Field(default=False)
    mt_model_id: Optional[str] = Field(default=None)
    dest_lang: str = Field(default="zho_Hans")
    device: str = Field(default="auto")  # auto|cuda|cpu
    vad: bool = Field(default=True)
    beams: int = Field(default=1)
    pause_flush_sec: float = Field(default=0.7)
    segment_max_sec: float = Field(default=7.0)
    partial_word_cap: int = Field(default=10)
    save_audio: str = Field(default="off")  # off|wav|flac
    streaming_mode: bool = Field(default=False)  # Enable new streaming ASR pipeline

    # Validate MT settings: require model id only when enabled
    @model_validator(mode="before")
    @classmethod
    def _validate_mt(cls, values: Dict[str, Any]):
        # Mirror field default: treat missing as disabled to ease minimal payloads
        mt_enabled = values.get("mt_enabled", False)
        if mt_enabled and not values.get("mt_model_id"):
            raise ValueError("mt_model_id is required when mt_enabled=True")
        return values


class CreateSessionResp(BaseModel):
    session_id: str


# (Mounted above)


class DownloadReq(BaseModel):
    """Model download request.

    📖 Contract: /docs/contracts/downloads-api.md
    """

    repo_id: str
    type: str = Field(description="asr|mt|other")


class DownloadCancelResp(BaseModel):
    cancelled: bool


class SelfTestReq(BaseModel):
    """Device self-test request.

    📖 Contract: /docs/contracts/device-testing.md
    """

    asr_model_id: str | None = None
    device: str = Field(default="auto")
    seconds: float = Field(default=1.5)


class SelfTestResp(BaseModel):
    ok: bool
    asr_load_ms: int
    rms_avg: float
    message: str
    effective_asr_model: Optional[str] = None
    effective_device: Optional[str] = None
    effective_compute: Optional[str] = None
    sample_rate: Optional[int] = None


class UpdateDefaultsReq(BaseModel):
    """Request to update model defaults."""

    asr_model_id: Optional[str] = None
    asr_device: Optional[str] = None
    asr_compute_type: Optional[str] = None
    mt_model_id: Optional[str] = None
    mt_device: Optional[str] = None
    mt_compute_type: Optional[str] = None
    tts_model_id: Optional[str] = None
    tts_device: Optional[str] = None


class ModelDefaultsResp(BaseModel):
    """Model defaults response."""

    asr_model_id: str
    asr_device: str
    asr_compute_type: str
    mt_model_id: str
    mt_device: str
    mt_compute_type: str
    tts_model_id: str
    tts_device: str


# Simple profiles CRUD on disk under loquilex/ui/profiles
PROFILES_DIR = os.path.join("loquilex", "ui", "profiles")


@app.get("/sessions/{sid}/storage/stats")
async def get_session_storage_stats(sid: str) -> Dict[str, Any]:
    """Get session storage statistics."""
    sess = MANAGER._sessions.get(sid)
    if not sess:
        raise HTTPException(status_code=404, detail="session not found")

    if hasattr(sess, "state") and sess.state:
        stats = sess.state.get_session_storage_stats()
        if stats:
            return stats
        else:
            raise HTTPException(status_code=503, detail="session storage not available")
    else:
        raise HTTPException(status_code=400, detail="session does not support storage")


@app.get("/sessions/{sid}/storage/commits")
async def get_session_commits(
    sid: str,
    limit: Optional[int] = None,
    commit_type: Optional[str] = None,
    since_timestamp: Optional[float] = None,
) -> Dict[str, Any]:
    """Get session commits with optional filtering."""
    sess = MANAGER._sessions.get(sid)
    if not sess:
        raise HTTPException(status_code=404, detail="session not found")

    if hasattr(sess, "state") and sess.state and sess.state._session_storage:
        commits = sess.state._session_storage.get_commits(
            limit=limit, commit_type=commit_type, since_timestamp=since_timestamp
        )
        return {
            "session_id": sid,
            "commits": [
                {
                    "id": c.id,
                    "timestamp": c.timestamp,
                    "seq": c.seq,
                    "type": c.commit_type,
                    "data": c.data,
                }
                for c in commits
            ],
            "total_returned": len(commits),
        }
    else:
        raise HTTPException(status_code=400, detail="session does not support storage")


@app.get("/profiles")
def get_profiles() -> List[str]:
    if not os.path.isdir(PROFILES_DIR):
        return []
    return sorted([p[:-5] for p in os.listdir(PROFILES_DIR) if p.endswith(".json")])


@app.get("/profiles/{name}")
def get_profile(name: str) -> Dict[str, Any]:
    safe = "".join(c for c in name if c.isalnum() or c in ("-", "_"))
    path = os.path.join(PROFILES_DIR, f"{safe}.json")
    if not os.path.isfile(path):
        raise HTTPException(status_code=404, detail="not found")
    import json as _json

    with open(path, "r", encoding="utf-8") as f:
        return _json.load(f)


@app.post("/profiles/{name}")
def save_profile(name: str, body: Dict[str, Any]) -> Dict[str, Any]:
    os.makedirs(PROFILES_DIR, exist_ok=True)
    safe = "".join(c for c in name if c.isalnum() or c in ("-", "_"))
    path = os.path.join(PROFILES_DIR, f"{safe}.json")
    import json as _json

    tmp = path + ".tmp"
    with open(tmp, "w", encoding="utf-8") as f:
        _json.dump(body, f, ensure_ascii=False, indent=2)
    os.replace(tmp, path)
    return {"ok": True}


@app.delete("/profiles/{name}")
def delete_profile(name: str) -> Dict[str, Any]:
    safe = "".join(c for c in name if c.isalnum() or c in ("-", "_"))
    path = os.path.join(PROFILES_DIR, f"{safe}.json")
    if os.path.isfile(path):
        os.remove(path)
    return {"ok": True}


@app.get("/models/asr")
def get_asr_models() -> List[Dict[str, Any]]:
    """Get available ASR models (cached via indexer)."""
    indexer = get_model_indexer()
    return indexer.get_asr_models()


@app.get("/models/mt")
def get_mt_models() -> List[Dict[str, Any]]:
    """Get available MT models (cached via indexer)."""
    indexer = get_model_indexer()
    return indexer.get_mt_models()


@app.get("/languages/mt/{model_id}")
def get_mt_langs(model_id: str) -> Dict[str, Any]:
    return {"model_id": model_id, "languages": mt_supported_languages(model_id)}


<<<<<<< HEAD
@app.get("/settings/defaults", response_model=ModelDefaultsResp)
def get_model_defaults() -> ModelDefaultsResp:
    """Get current model defaults."""
    manager = get_model_defaults_manager()
    defaults = manager.get_defaults()
    return ModelDefaultsResp(**defaults.to_dict())


@app.post("/settings/defaults", response_model=ModelDefaultsResp)
def update_model_defaults(req: UpdateDefaultsReq) -> ModelDefaultsResp:
    """Update model defaults."""
    manager = get_model_defaults_manager()

    # Extract non-None values from request
    updates = {k: v for k, v in req.model_dump().items() if v is not None}

    # Update defaults
    defaults = manager.update_defaults(**updates)
    return ModelDefaultsResp(**defaults.to_dict())
=======
@app.get("/hardware/snapshot")
async def get_hardware_snapshot_endpoint() -> Dict[str, Any]:
    """Get hardware system snapshot including GPU/CPU/Audio devices.

    The underlying `get_hardware_snapshot()` performs blocking operations
    (psutil, PyTorch CUDA queries, sounddevice probing). Run it in a thread
    pool via `asyncio.to_thread` to avoid blocking the ASGI event loop.
    """
    # Declare globals before use so static checkers know these are module-level
    global _hw_snapshot_cache, _hw_snapshot_cache_ts

    # Fast path: return cached snapshot when fresh
    now = time.time()
    if _hw_snapshot_cache is not None and (now - _hw_snapshot_cache_ts) < _HW_SNAPSHOT_TTL:
        return _hw_snapshot_cache

    # Ensure only one concurrent probe runs when cache is stale. Initialize
    # the lock lazily to avoid binding event-loop resources at import time.
    global _hw_snapshot_lock
    if _hw_snapshot_lock is None:
        _hw_snapshot_lock = asyncio.Lock()

    async with _hw_snapshot_lock:
        # Another coroutine might have populated the cache while we waited
        now = time.time()
        if _hw_snapshot_cache is not None and (now - _hw_snapshot_cache_ts) < _HW_SNAPSHOT_TTL:
            return _hw_snapshot_cache

        try:
            # Run blocking probe in thread pool with a timeout
            snapshot = await asyncio.wait_for(
                asyncio.to_thread(get_hardware_snapshot), timeout=_HW_SNAPSHOT_TIMEOUT
            )
            data = snapshot.to_dict()
            # Update cache
            _hw_snapshot_cache = data
            _hw_snapshot_cache_ts = time.time()
            return data
        except asyncio.TimeoutError:
            logger.error("Hardware snapshot timed out")
            raise HTTPException(status_code=504, detail="Hardware detection timed out")
        except Exception as e:
            logger.error(f"Hardware snapshot failed: {e}")
            raise HTTPException(status_code=500, detail=f"Hardware detection failed: {e}")


def _check_admin_auth(request: Request) -> None:
    """Validate admin token from `Authorization: Bearer <token>` or `X-Admin-Token`.

    Raises `HTTPException(status_code=403)` when token is configured but missing/invalid.
    If `_ADMIN_TOKEN` is not set, admin checks are a no-op (useful for dev).
    """
    if not _ADMIN_TOKEN:
        return

    # Try Authorization header first
    auth = request.headers.get("authorization") or request.headers.get("Authorization")
    token = None
    if auth and auth.lower().startswith("bearer "):
        token = auth.split(None, 1)[1].strip()

    # Fallback to explicit header
    if not token:
        token = request.headers.get("x-admin-token")

    if not token or token != _ADMIN_TOKEN:
        raise HTTPException(status_code=403, detail="admin auth required")


@app.post("/admin/cache/clear", summary="Clear in-memory caches", operation_id="admin_clear_cache")
async def admin_clear_cache(request: Request) -> Dict[str, Any]:
    """Admin-only endpoint to clear in-memory caches (hardware snapshot).

    Protected by `LX_ADMIN_TOKEN` when configured. Safe to call multiple times.
    Returns diagnostic info about previous cache state.
    """
    # Validate admin auth (no-op if `_ADMIN_TOKEN` unset)
    _check_admin_auth(request)

    # Use the same lock as snapshot endpoint if initialized to avoid racing probes.
    global _hw_snapshot_cache, _hw_snapshot_cache_ts, _hw_snapshot_lock
    # Capture prior cache diagnostics
    now = time.time()
    prior_present = _hw_snapshot_cache is not None
    prior_age = None
    if prior_present:
        prior_age = now - _hw_snapshot_cache_ts if _hw_snapshot_cache_ts else None

    if _hw_snapshot_lock is None:
        # Nothing in flight; just clear
        _hw_snapshot_cache = None
        _hw_snapshot_cache_ts = 0.0
        return {
            "ok": True,
            "cleared": True,
            "prior_cache_present": prior_present,
            "prior_cache_age_sec": prior_age,
            "admin_auth_required": bool(_ADMIN_TOKEN),
        }

    # Acquire lock to synchronize with any ongoing probes
    async with _hw_snapshot_lock:
        _hw_snapshot_cache = None
        _hw_snapshot_cache_ts = 0.0
        return {
            "ok": True,
            "cleared": True,
            "prior_cache_present": prior_present,
            "prior_cache_age_sec": prior_age,
            "admin_auth_required": bool(_ADMIN_TOKEN),
        }
>>>>>>> 0c604896


@app.get("/healthz")
async def healthz() -> Dict[str, Any]:
    """Health endpoint for Electron readiness check."""
    return {"status": "ok", "timestamp": time.time()}


# Minimal API health endpoint used by external checks and tests
@app.get("/api/health")
async def api_health() -> Dict[str, Any]:
    return {"status": "ok"}


@app.head("/api/health")
async def api_health_head() -> Response:
    return Response(status_code=200)


@app.post("/models/download")
async def post_download(req: DownloadReq) -> Dict[str, Any]:
    job_id = str(uuid.uuid4())
    # Use the manager's background downloader so progress can be broadcast on WS channel "_download"
    MANAGER.start_download_job(job_id, req.repo_id, req.type)
    return {"job_id": job_id, "status": "started"}


@app.delete("/models/download/{job_id}", response_model=DownloadCancelResp)
async def delete_download(job_id: str) -> DownloadCancelResp:
    ok = MANAGER.cancel_download(job_id)
    return DownloadCancelResp(cancelled=ok)


@app.post("/sessions", response_model=CreateSessionResp)
async def create_session(req: CreateSessionReq) -> CreateSessionResp:
    cfg = SessionConfig(
        name=req.name or "session",
        asr_model_id=req.asr_model_id,
        mt_enabled=req.mt_enabled,
        mt_model_id=req.mt_model_id,
        dest_lang=req.dest_lang,
        device=req.device,
        vad=req.vad,
        beams=req.beams,
        pause_flush_sec=req.pause_flush_sec,
        segment_max_sec=req.segment_max_sec,
        partial_word_cap=req.partial_word_cap,
        save_audio=req.save_audio,
        streaming_mode=req.streaming_mode,
    )
    try:
        sid = MANAGER.start_session(cfg)
        return CreateSessionResp(session_id=sid)
    except RuntimeError as e:
        msg = str(e)
        status = 409 if "GPU busy" in msg else 400
        detail = {"error": msg, "requested_device": req.device}
        raise HTTPException(status_code=status, detail=detail)


@app.post("/sessions/selftest", response_model=SelfTestResp)
async def post_selftest(req: SelfTestReq) -> SelfTestResp:
    # Minimal self-test: try to import WhisperEngine and warm up; capture a short mic window and compute RMS
    import numpy as np

    from loquilex.asr.whisper_engine import WhisperEngine
    from loquilex.audio.capture import capture_stream

    from .vu import EmaVu, rms_peak

    t0 = time.perf_counter()
    try:
        os.environ["LX_ASR_MODEL"] = req.asr_model_id or os.getenv("LX_ASR_MODEL") or "small.en"
        os.environ["LX_DEVICE"] = req.device
        eng = WhisperEngine()
        eng.warmup()
        asr_ms = int((time.perf_counter() - t0) * 1000)
    except Exception as e:
        return SelfTestResp(ok=False, asr_load_ms=0, rms_avg=0.0, message=f"ASR load failed: {e}")

    ema = EmaVu(0.4)
    levels: list[float] = []
    stop_fn: Optional[Callable[[], None]] = None
    try:

        def cb(fr) -> None:
            r, p = rms_peak(fr.data)
            r2, _ = ema.update(r, p)
            levels.append(r2)

        stop_fn = capture_stream(cb)
        await asyncio.sleep(min(3.0, max(0.2, req.seconds)))
    except Exception as e:
        return SelfTestResp(ok=False, asr_load_ms=asr_ms, rms_avg=0.0, message=f"mic failed: {e}")
    finally:
        if stop_fn is not None:
            try:
                stop_fn()
            except Exception:
                pass

    rms_avg = float(np.mean(levels)) if levels else 0.0
    ok = rms_avg > 1e-4
    # Effective runtime details
    try:
        from loquilex.config.defaults import ASR as _ASR

        sample_rate = _ASR.sample_rate
    except Exception:
        sample_rate = None
    return SelfTestResp(
        ok=ok,
        asr_load_ms=asr_ms,
        rms_avg=rms_avg,
        message="ok" if ok else "no mic signal detected",
        effective_asr_model=getattr(eng, "model_name", None),
        effective_device=getattr(eng, "device", None),
        effective_compute=getattr(eng, "dtype", None),
        sample_rate=sample_rate,
    )


@app.delete("/sessions/{sid}")
async def stop_session(sid: str) -> Dict[str, Any]:
    ok = MANAGER.stop_session(sid)
    if not ok:
        raise HTTPException(status_code=404, detail="session not found")
    return {"stopped": True}


@app.post("/sessions/{sid}/pause")
async def pause_session(sid: str) -> Dict[str, Any]:
    sess = MANAGER._sessions.get(sid)
    if not sess:
        raise HTTPException(status_code=404, detail="session not found")
    sess.pause()
    return {"ok": True}


@app.post("/sessions/{sid}/resume")
async def resume_session(sid: str) -> Dict[str, Any]:
    sess = MANAGER._sessions.get(sid)
    if not sess:
        raise HTTPException(status_code=404, detail="session not found")
    sess.resume()
    return {"ok": True}


@app.post("/sessions/{sid}/finalize")
async def finalize_session(sid: str) -> Dict[str, Any]:
    sess = MANAGER._sessions.get(sid)
    if not sess:
        raise HTTPException(status_code=404, detail="session not found")
    sess.finalize_now()
    return {"ok": True}


@app.get("/sessions/{sid}/metrics")
async def get_session_metrics(sid: str) -> Dict[str, Any]:
    """Get performance metrics for a streaming session."""
    sess = MANAGER._sessions.get(sid)
    if not sess:
        raise HTTPException(status_code=404, detail="session not found")

    if isinstance(sess, StreamingSession):
        try:
            metrics = sess.get_metrics()
            if metrics is None:
                raise HTTPException(status_code=503, detail="metrics not available")
            return metrics
        except Exception:
            logger.exception("metrics error")
            raise HTTPException(status_code=500, detail="metrics error")
    else:
        raise HTTPException(
            status_code=400, detail="metrics not available for non-streaming session"
        )


@app.get("/sessions/{sid}/asr/snapshot")
async def get_asr_snapshot(sid: str) -> Dict[str, Any]:
    """Get ASR snapshot for reconnect scenarios (streaming sessions only)."""
    sess = MANAGER._sessions.get(sid)
    if not sess:
        raise HTTPException(status_code=404, detail="session not found")

    if isinstance(sess, StreamingSession):
        snapshot = sess.get_asr_snapshot()
        if snapshot is None:
            raise HTTPException(status_code=503, detail="ASR snapshot not available")
        return snapshot
    else:
        raise HTTPException(
            status_code=400, detail="snapshot not available for non-streaming session"
        )


@app.get("/sessions/{sid}/snapshot")
async def get_snapshot(sid: str) -> Dict[str, Any]:
    sess = MANAGER._sessions.get(sid)
    if not sess:
        raise HTTPException(status_code=404, detail="session not found")

    # Try to get ASR snapshot if session has streaming ASR
    asr_snapshot = None
    if hasattr(sess, "get_asr_snapshot"):
        try:
            asr_snapshot = sess.get_asr_snapshot()
        except Exception:
            pass  # ASR snapshot is optional

    # Try to get MT status if session supports it
    mt_status = None
    if hasattr(sess, "get_mt_status"):
        try:
            mt_status = sess.get_mt_status()
        except Exception:
            pass  # MT status is optional

    # Get session storage snapshot if available
    session_storage_snapshot = None
    if hasattr(sess, "state") and sess.state:
        try:
            session_storage_snapshot = sess.state.get_session_snapshot()
        except Exception:
            pass  # Session storage is optional

    # Determine status correctly for both regular and streaming sessions
    if hasattr(sess, "_audio_thread") and sess._audio_thread is not None:
        # Streaming session - check audio thread
        status = "running" if sess._audio_thread.is_alive() else "stopped"
    else:
        # Regular session - check subprocess
        status = (
            "running"
            if (sess.proc and getattr(sess.proc, "poll", lambda: None)() is None)
            else "stopped"
        )

    base_snapshot = {
        "sid": sid,
        "cfg": sess.cfg.__dict__,
        "status": status,
    }

    if asr_snapshot:
        base_snapshot["asr"] = asr_snapshot

    if mt_status:
        base_snapshot["mt"] = mt_status

    if session_storage_snapshot:
        base_snapshot["session_storage"] = session_storage_snapshot

    return base_snapshot


@app.websocket(WS_PATH + "/{sid}")
async def ws_events(ws: WebSocket, sid: str) -> None:
    origin = ws.headers.get("origin", "")
    if DEV_MODE:
        if origin and origin not in ALLOWED_ORIGINS:
            raise WebSocketDisconnect(code=4403)
    else:
        # In prod, require same-origin or allow missing Origin (e.g., native/Electron)
        host = ws.headers.get("host", "")
        if origin:
            # Accept only if origin scheme+host matches ws host
            try:
                from urllib.parse import urlparse

                o = urlparse(origin)
                if host and o.netloc != host:
                    raise WebSocketDisconnect(code=4403)
            except Exception:
                raise WebSocketDisconnect(code=4403)
    await ws.accept()
    try:
        await MANAGER.register_ws(sid, ws)
        while True:
            try:
                # Receive and process messages through the protocol manager
                message = await ws.receive_text()
                await MANAGER.handle_ws_message(sid, ws, message)
            except WebSocketDisconnect:
                break
            except Exception as e:
                logger.exception(f"WebSocket message handling error: {e}")
                await asyncio.sleep(1)  # Brief pause before retry
    except WebSocketDisconnect:
        pass
    finally:
        await MANAGER.unregister_ws(sid, ws)


# Optional legacy alias for /events to ease dev migration. Only mounted when explicitly enabled.
if ALLOW_EVENTS_ALIAS and WS_PATH != "/events":
    _events_alias_warned = False

    @app.websocket("/events/{sid}")
    async def ws_events_alias(ws: WebSocket, sid: str) -> None:
        """Deprecated alias for backwards compatibility in dev only.

        Logs a one-time deprecation warning and otherwise behaves like the canonical handler.
        """
        global _events_alias_warned
        if not _events_alias_warned:
            logger.warning(
                "Deprecated: '/events' alias is enabled via LX_WS_ALLOW_EVENTS_ALIAS=1; set LX_WS_PATH to '/ws' and update clients to use VITE_WS_PATH"
            )
            _events_alias_warned = True

        origin = ws.headers.get("origin", "")
        if DEV_MODE:
            if origin and origin not in ALLOWED_ORIGINS:
                raise WebSocketDisconnect(code=4403)
        else:
            host = ws.headers.get("host", "")
            if origin:
                try:
                    from urllib.parse import urlparse

                    o = urlparse(origin)
                    if host and o.netloc != host:
                        raise WebSocketDisconnect(code=4403)
                except Exception:
                    raise WebSocketDisconnect(code=4403)

        await ws.accept()
        try:
            await MANAGER.register_ws(sid, ws)
            while True:
                try:
                    message = await ws.receive_text()
                    await MANAGER.handle_ws_message(sid, ws, message)
                except WebSocketDisconnect:
                    break
                except Exception as e:
                    logger.exception(f"WebSocket message handling error: {e}")
                    await asyncio.sleep(1)
        except WebSocketDisconnect:
            pass
        finally:
            await MANAGER.unregister_ws(sid, ws)


# Serve built assets under /assets if UI is present
if UI_DIST_PATH.exists() and UI_DIST_PATH.is_dir():
    assets_dir = UI_DIST_PATH / "assets"
    if assets_dir.exists() and assets_dir.is_dir():
        app.mount("/assets", StaticFiles(directory=str(assets_dir), html=False), name="assets")


# Root index route when UI is present
@app.get("/")
@app.head("/")
async def root_index() -> FileResponse:
    if UI_DIST_PATH.exists() and UI_DIST_PATH.is_dir():
        index_path = UI_DIST_PATH / "index.html"
        if index_path.exists():
            return FileResponse(str(index_path), media_type="text/html")
    raise HTTPException(status_code=404, detail="Not found")


# SPA fallback route - must be last to catch all unmatched routes
@app.get("/{full_path:path}")
@app.head("/{full_path:path}")
async def spa_fallback(full_path: str) -> FileResponse:  # noqa: ARG001
    """Serve SPA index.html for all unknown routes (client-side routing)."""
    # Guardrails: do not intercept API, WS, or asset paths
    if full_path.startswith(("api/", "ws/", "assets/")):
        raise HTTPException(status_code=404, detail="Not found")

    if UI_DIST_PATH.exists() and UI_DIST_PATH.is_dir():
        index_path = UI_DIST_PATH / "index.html"
        if index_path.exists():
            return FileResponse(str(index_path), media_type="text/html")
    # Fallback to 404 if no UI is built
    raise HTTPException(status_code=404, detail="Not found")


def main() -> None:
    # Entry point for `python -m loquilex.api.server`
    import uvicorn

    port = API_PORT
    uvicorn.run("loquilex.api.server:app", host="0.0.0.0", port=port, reload=False)


if __name__ == "__main__":
    main()<|MERGE_RESOLUTION|>--- conflicted
+++ resolved
@@ -17,12 +17,9 @@
 
 from .model_discovery import mt_supported_languages
 from .supervisor import SessionConfig, SessionManager, StreamingSession
-<<<<<<< HEAD
 from ..config.model_defaults import get_model_defaults_manager
 from ..indexing import get_model_indexer
-=======
 from ..hardware import get_hardware_snapshot
->>>>>>> 0c604896
 
 logger = logging.getLogger(__name__)
 
@@ -363,8 +360,6 @@
 def get_mt_langs(model_id: str) -> Dict[str, Any]:
     return {"model_id": model_id, "languages": mt_supported_languages(model_id)}
 
-
-<<<<<<< HEAD
 @app.get("/settings/defaults", response_model=ModelDefaultsResp)
 def get_model_defaults() -> ModelDefaultsResp:
     """Get current model defaults."""
@@ -384,7 +379,7 @@
     # Update defaults
     defaults = manager.update_defaults(**updates)
     return ModelDefaultsResp(**defaults.to_dict())
-=======
+
 @app.get("/hardware/snapshot")
 async def get_hardware_snapshot_endpoint() -> Dict[str, Any]:
     """Get hardware system snapshot including GPU/CPU/Audio devices.
@@ -496,7 +491,6 @@
             "prior_cache_age_sec": prior_age,
             "admin_auth_required": bool(_ADMIN_TOKEN),
         }
->>>>>>> 0c604896
 
 
 @app.get("/healthz")
