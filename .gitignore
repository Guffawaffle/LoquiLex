.models/
coverage_html/
reports/
# Analysis artifacts
.artifacts/

# Egg-info
*.egg-info
loquilex.egg-info/

.direnv/
.venv/
.venv-*/
.env
.env.*
build/
dist/
*.egg-info/
.coverage
htmlcov/
.pytest_cache/
loquilex/out/
.vscode/*
!.vscode/settings.json
*.swp
.DS_Store
__pycache__/
*.py[cod]
*$py.class

# Server logs
.uvicorn.log

# Output directory
out/
__pycache__/
*.py[cod]
.pytest_cache/
.coverage
htmlcov/

# CI outputs
.artifacts/

# UI Node.js
ui/app/node_modules/
ui/app/dist/
ui/app/.vite/
ui/app/playwright-report/
ui/app/test-results/

<<<<<<< HEAD
# Local drop zone (symlink to D:)
/dropoff
=======
# Local gitignores
.gitignore.local
>>>>>>> 4611526e
<|MERGE_RESOLUTION|>--- conflicted
+++ resolved
@@ -49,10 +49,5 @@
 ui/app/playwright-report/
 ui/app/test-results/
 
-<<<<<<< HEAD
-# Local drop zone (symlink to D:)
-/dropoff
-=======
 # Local gitignores
-.gitignore.local
->>>>>>> 4611526e
+.gitignore.local