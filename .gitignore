.models/
coverage_html/
reports/
# Analysis artifacts
.artifacts/

# Egg-info
*.egg-info
loquilex.egg-info/

.direnv/
.venv/
.env
.env.*
build/
dist/
*.egg-info/
.coverage
htmlcov/
.pytest_cache/
loquilex/out/
.vscode/*
!.vscode/settings.json
*.swp
.DS_Store
__pycache__/
*.py[cod]
*$py.class

# Server logs
.uvicorn.log

# Output directory
out/
__pycache__/
*.py[cod]
.pytest_cache/
.coverage
htmlcov/

# CI outputs
.artifacts/

# UI Node.js
ui/app/node_modules/
ui/app/dist/
ui/app/.vite/
ui/app/playwright-report/
ui/app/test-results/

<<<<<<< HEAD
# Local drop zone (symlink to D:)
/dropoff
=======
# Local gitignores
.gitignore.local
>>>>>>> 5b028b59
<|MERGE_RESOLUTION|>--- conflicted
+++ resolved
@@ -48,10 +48,5 @@
 ui/app/playwright-report/
 ui/app/test-results/
 
-<<<<<<< HEAD
-# Local drop zone (symlink to D:)
-/dropoff
-=======
 # Local gitignores
-.gitignore.local
->>>>>>> 5b028b59
+.gitignore.local