--- conflicted
+++ resolved
@@ -21,13 +21,8 @@
     "react-router-dom": "^6.26.0"
   },
   "devDependencies": {
-<<<<<<< HEAD
     "@axe-core/playwright": "^4.10.2",
     "@playwright/test": "^1.47.0",
-=======
-  "@axe-core/playwright": "^4.10.2",
-  "@playwright/test": "^1.55.0",
->>>>>>> 2fb24fd7
     "@testing-library/jest-dom": "^6.5.0",
     "@testing-library/react": "^16.0.1",
     "@testing-library/user-event": "^14.5.2",
