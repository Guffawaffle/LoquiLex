--- conflicted
+++ resolved
@@ -1,12 +1,11 @@
-import React, { useState, useEffect } from 'react';
+import { useState, useEffect } from 'react';
 import { useNavigate } from 'react-router-dom';
 import { ASRModel, MTModel } from '../types';
-<<<<<<< HEAD
-import { 
-  AppSettings, 
-  loadSettings, 
-  saveSettings, 
-  clearSettings, 
+import {
+  AppSettings,
+  loadSettings,
+  saveSettings,
+  clearSettings,
   DEFAULT_SETTINGS,
   savePendingChanges,
   loadPendingChanges,
@@ -16,15 +15,9 @@
   RESTART_METADATA
 } from '../utils/settings';
 import { RestartBadge } from './RestartBadge';
-=======
-import { AppSettings, loadSettings, saveSettings, clearSettings, DEFAULT_SETTINGS } from '../utils/settings';
-import { SchemaForm } from './forms';
-import { useSettingsSchema } from '../hooks/useSettingsSchema';
->>>>>>> cc5dab2e
 
 export function SettingsView() {
   const navigate = useNavigate();
-  const { schema, loading: schemaLoading, error: schemaError } = useSettingsSchema();
   const [asrModels, setAsrModels] = useState<ASRModel[]>([]);
   const [mtModels, setMtModels] = useState<MTModel[]>([]);
   const [settings, setSettings] = useState<AppSettings>(DEFAULT_SETTINGS);
@@ -61,7 +54,7 @@
       // Load settings from localStorage
       const loadedSettings = loadSettings();
       const loadedPendingChanges = loadPendingChanges();
-      
+
       // Auto-select first available models if not set
       const updatedSettings = { ...loadedSettings };
       if (!updatedSettings.asr_model_id && asrData.length > 0) {
@@ -99,11 +92,10 @@
     setError(null);
   };
 
-<<<<<<< HEAD
   const updateSetting = <K extends keyof AppSettings>(key: K, value: AppSettings[K]) => {
     const newSettings = { ...settings, [key]: value };
     setSettings(newSettings);
-    
+
     if (requiresRestart(key)) {
       // Setting requires restart, so store as pending change
       const newPendingChanges = { ...pendingChanges, [key]: value };
@@ -142,7 +134,7 @@
       // TODO: Implement actual restart logic based on restartScope
       // For now, just show a message
       alert(`Settings applied. ${restartScope === 'backend' ? 'Backend restart' : restartScope === 'app' ? 'Application restart' : 'Full restart'} would occur here.`);
-      
+
       setSaved(true);
       setTimeout(() => setSaved(false), 2000);
     } catch (err) {
@@ -154,57 +146,11 @@
   const requiredRestartScope = getRequiredRestartScope(pendingChanges);
 
   if (loading) {
-=======
-  const updateSetting = (key: string, value: any) => {
-    setSettings(prev => ({ ...prev, [key]: value }));
-    setSaved(false);
-  };
-
-  // Enhance schema with dynamic enum values for model selections
-  const enhancedSchema = React.useMemo(() => {
-    if (!schema) return null;
-
-    const enhanced = { ...schema };
-    
-    // Add ASR model options
-    if (enhanced.properties.asr_model_id && asrModels.length > 0) {
-      enhanced.properties.asr_model_id = {
-        ...enhanced.properties.asr_model_id,
-        enum: asrModels.map(model => model.id)
-      };
-    }
-
-    // Add MT model options  
-    if (enhanced.properties.mt_model_id && mtModels.length > 0) {
-      enhanced.properties.mt_model_id = {
-        ...enhanced.properties.mt_model_id,
-        enum: mtModels.map(model => model.id)
-      };
-    }
-
-    return enhanced;
-  }, [schema, asrModels, mtModels]);
-
-  if (loading || schemaLoading) {
->>>>>>> cc5dab2e
     return (
       <div className="settings-view">
         <div className="settings-view__container">
           <div className="settings-view__header">
             <h1 className="settings-view__title">Loading Settings...</h1>
-          </div>
-        </div>
-      </div>
-    );
-  }
-
-  if (schemaError) {
-    return (
-      <div className="settings-view">
-        <div className="settings-view__container">
-          <div className="settings-view__header">
-            <h1 className="settings-view__title">Schema Error</h1>
-            <p style={{ color: 'var(--error)' }}>{schemaError}</p>
           </div>
         </div>
       </div>
@@ -243,7 +189,6 @@
         )}
 
         <div className="settings-form">
-<<<<<<< HEAD
           <div className="form-group">
             <label className="form-group__label" htmlFor="asr-model-select">
               ASR Model
@@ -326,17 +271,26 @@
               max="8"
               value={settings.cadence_threshold}
               onChange={(e) => updateSetting('cadence_threshold', parseInt(e.target.value))}
-=======
-          {enhancedSchema && (
-            <SchemaForm
-              schema={enhancedSchema}
-              values={settings}
-              onChange={updateSetting}
-              level="basic"
->>>>>>> cc5dab2e
             />
-          )}
-
+            <div className="slider-labels">
+              <span>1 (Fast)</span>
+              <span>8 (Accurate)</span>
+            </div>
+          </div>
+          <div className="form-group">
+            <label className="form-group__label" htmlFor="timestamps-checkbox">
+              Show Timestamps
+            </label>
+            <p className="form-group__description">
+              Display timestamps in the caption view and include them in exports.
+            </p>
+            <input
+              id="timestamps-checkbox"
+              type="checkbox"
+              checked={settings.show_timestamps}
+              onChange={(e) => updateSetting('show_timestamps', e.target.checked)}
+            />
+          </div>
           <div className="settings-actions">
             {hasPendingChanges && (
               <button
