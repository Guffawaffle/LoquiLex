--- conflicted
+++ resolved
@@ -1,10 +1,6 @@
 import { useState, useEffect } from 'react';
 import { useNavigate } from 'react-router-dom';
 import { ASRModel, MTModel } from '../types';
-<<<<<<< HEAD
-import { AppSettings, loadSettings, saveSettings, clearSettings, DEFAULT_SETTINGS } from '../utils/settings';
-import { WithTooltip } from './WithTooltip';
-=======
 import {
   AppSettings,
   loadSettings,
@@ -19,7 +15,7 @@
   RESTART_METADATA
 } from '../utils/settings';
 import { RestartBadge } from './RestartBadge';
->>>>>>> 2752a01e
+import { WithTooltip } from './WithTooltip';
 
 export function SettingsView() {
   const navigate = useNavigate();
@@ -175,6 +171,16 @@
 
   const hasPendingChanges = Object.keys(pendingChanges).length > 0;
   const requiredRestartScope = getRequiredRestartScope(pendingChanges);
+  const restartScopeLabel =
+    requiredRestartScope === 'backend'
+      ? 'backend service'
+      : requiredRestartScope === 'app'
+        ? 'application'
+        : 'entire system';
+  const applyTooltip = `Apply pending changes and restart the ${restartScopeLabel}.`;
+  const saveTooltip = hasPendingChanges
+    ? 'Save settings that take effect immediately. Use Apply & Relaunch for restart-required changes.'
+    : 'Save settings that take effect immediately.';
 
   if (loading) {
     return (
@@ -224,13 +230,15 @@
 
         <div className="settings-form">
           <div className="form-group">
-<<<<<<< HEAD
             <WithTooltip xHelp="Choose the default speech recognition model for new sessions. Different models offer varying levels of accuracy and performance.">
-              <label className="form-group__label" htmlFor="asr-model-select">ASR Model</label>
+              <label className="form-group__label" htmlFor="asr-model-select">
+                ASR Model
+              </label>
             </WithTooltip>
             <p className="form-group__description">
               Choose the default speech recognition model for new sessions.
             </p>
+            <RestartBadge scope={RESTART_METADATA.asr_model_id} />
             <WithTooltip xHelp="Select from available ASR models. Models marked 'Download needed' require internet connection to download.">
               <select
                 id="asr-model-select"
@@ -246,15 +254,25 @@
                 ))}
               </select>
             </WithTooltip>
+            <div className="model-select__nav">
+              {asrModels.map((model) => (
+                <div key={`asr-visible-${model.id}`}>
+                  {model.name} ({model.size}) {!model.available && '- Download needed'}
+                </div>
+              ))}
+            </div>
           </div>
 
           <div className="form-group">
             <WithTooltip xHelp="Choose the default translation model for English to Chinese translation. Different models have different capabilities and performance characteristics.">
-              <label className="form-group__label" htmlFor="mt-model-select">MT Model</label>
+              <label className="form-group__label" htmlFor="mt-model-select">
+                MT Model
+              </label>
             </WithTooltip>
             <p className="form-group__description">
               Choose the default translation model for new sessions.
             </p>
+            <RestartBadge scope={RESTART_METADATA.mt_model_id} />
             <WithTooltip xHelp="Select from available machine translation models. NLLB models generally provide better quality for English-Chinese translation.">
               <select
                 id="mt-model-select"
@@ -270,15 +288,25 @@
                 ))}
               </select>
             </WithTooltip>
+            <div className="model-select__nav">
+              {mtModels.map((model) => (
+                <div key={`mt-visible-${model.id}`}>
+                  {model.name} ({model.size}) {!model.available && '- Download needed'}
+                </div>
+              ))}
+            </div>
           </div>
 
           <div className="form-group">
             <WithTooltip xHelp="Choose the compute device for processing. Auto detection usually selects the best available option (GPU if available, otherwise CPU).">
-              <label className="form-group__label" htmlFor="device-select">Device</label>
+              <label className="form-group__label" htmlFor="device-select">
+                Device
+              </label>
             </WithTooltip>
             <p className="form-group__description">
               Choose the compute device for processing. Auto detects best available option.
             </p>
+            <RestartBadge scope={RESTART_METADATA.device} />
             <WithTooltip xHelp="CUDA GPU provides the fastest processing but requires compatible NVIDIA hardware. CPU works on all systems but is slower.">
               <select
                 id="device-select"
@@ -291,85 +319,6 @@
                 <option value="cuda">CUDA GPU</option>
               </select>
             </WithTooltip>
-=======
-            <label className="form-group__label" htmlFor="asr-model-select">
-              ASR Model
-            </label>
-            <p className="form-group__description">
-              Choose the default speech recognition model for new sessions.
-            </p>
-            <RestartBadge scope={RESTART_METADATA.asr_model_id} />
-            <select
-              id="asr-model-select"
-              className="select"
-              value={settings.asr_model_id}
-              onChange={(e) => updateSetting('asr_model_id', e.target.value)}
-            >
-              <option value="">Select ASR Model...</option>
-              {asrModels.map((model) => (
-                <option key={model.id} value={model.id}>
-                  {model.name}
-                </option>
-              ))}
-            </select>
-            <div className="model-select__nav">
-              {asrModels.map((model) => (
-                <div key={`asr-visible-${model.id}`}>
-                  {model.name} ({model.size}) {!model.available && '- Download needed'}
-                </div>
-              ))}
-            </div>
-          </div>
-
-          <div className="form-group">
-            <label className="form-group__label" htmlFor="mt-model-select">
-              MT Model
-            </label>
-            <p className="form-group__description">
-              Choose the default translation model for new sessions.
-            </p>
-            <RestartBadge scope={RESTART_METADATA.mt_model_id} />
-            <select
-              id="mt-model-select"
-              className="select"
-              value={settings.mt_model_id}
-              onChange={(e) => updateSetting('mt_model_id', e.target.value)}
-            >
-              <option value="">Select MT Model...</option>
-              {mtModels.map((model) => (
-                <option key={model.id} value={model.id}>
-                  {model.name}
-                </option>
-              ))}
-            </select>
-            <div className="model-select__nav">
-              {mtModels.map((model) => (
-                <div key={`mt-visible-${model.id}`}>
-                  {model.name} ({model.size}) {!model.available && '- Download needed'}
-                </div>
-              ))}
-            </div>
-          </div>
-
-          <div className="form-group">
-            <label className="form-group__label" htmlFor="device-select">
-              Device
-            </label>
-            <p className="form-group__description">
-              Choose the compute device for processing. Auto detects best available option.
-            </p>
-            <RestartBadge scope={RESTART_METADATA.device} />
-            <select
-              id="device-select"
-              className="select"
-              value={settings.device}
-              onChange={(e) => updateSetting('device', e.target.value)}
-            >
-              <option value="auto">Auto (recommended)</option>
-              <option value="cpu">CPU only</option>
-              <option value="cuda">CUDA GPU</option>
-            </select>
->>>>>>> 2752a01e
           </div>
 
           <div className="form-group">
@@ -399,10 +348,10 @@
             </div>
           </div>
           <div className="form-group">
-<<<<<<< HEAD
             <WithTooltip xHelp="When enabled, timestamps will appear in the caption view and be included when exporting captions to files.">
-              <label className="form-group__label">
+              <label className="form-group__label" htmlFor="timestamps-checkbox">
                 <input
+                  id="timestamps-checkbox"
                   type="checkbox"
                   checked={settings.show_timestamps}
                   onChange={(e) => updateSetting('show_timestamps', e.target.checked)}
@@ -411,24 +360,23 @@
                 Show Timestamps
               </label>
             </WithTooltip>
-=======
-            <label className="form-group__label" htmlFor="timestamps-checkbox">
-              Show Timestamps
-            </label>
->>>>>>> 2752a01e
             <p className="form-group__description">
               Display timestamps in the caption view and include them in exports.
             </p>
-            <input
-              id="timestamps-checkbox"
-              type="checkbox"
-              checked={settings.show_timestamps}
-              onChange={(e) => updateSetting('show_timestamps', e.target.checked)}
-            />
           </div>
           <div className="settings-actions">
-<<<<<<< HEAD
-            <WithTooltip xHelp="Save current settings to browser storage for future sessions.">
+            {hasPendingChanges && (
+              <WithTooltip xHelp={applyTooltip}>
+                <button
+                  type="button"
+                  className="btn btn-primary"
+                  onClick={applyAndRelaunch}
+                >
+                  Apply & Relaunch ({Object.keys(pendingChanges).length} change{Object.keys(pendingChanges).length !== 1 ? 's' : ''})
+                </button>
+              </WithTooltip>
+            )}
+            <WithTooltip xHelp={saveTooltip}>
               <button
                 type="button"
                 className="btn btn-primary"
@@ -446,33 +394,6 @@
                 Reset to Defaults
               </button>
             </WithTooltip>
-=======
-            {hasPendingChanges && (
-              <button
-                type="button"
-                className="btn btn-primary"
-                onClick={applyAndRelaunch}
-                title={`Apply changes and restart ${requiredRestartScope}`}
-              >
-                Apply & Relaunch ({Object.keys(pendingChanges).length} change{Object.keys(pendingChanges).length !== 1 ? 's' : ''})
-              </button>
-            )}
-            <button
-              type="button"
-              className="btn btn-primary"
-              onClick={saveSettingsHandler}
-              title={hasPendingChanges ? 'Use Apply & Relaunch for settings that require restart' : 'Save settings that take effect immediately'}
-            >
-              Save Settings
-            </button>
-            <button
-              type="button"
-              className="btn"
-              onClick={resetSettings}
-            >
-              Reset to Defaults
-            </button>
->>>>>>> 2752a01e
           </div>
         </div>
       </main>
