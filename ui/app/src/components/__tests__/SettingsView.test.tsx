--- conflicted
+++ resolved
@@ -1,5 +1,5 @@
 import { describe, it, expect, beforeEach, vi } from 'vitest';
-import { render, screen, fireEvent, waitFor, within } from '@testing-library/react';
+import { render, screen, fireEvent, waitFor } from '@testing-library/react';
 import { BrowserRouter } from 'react-router-dom';
 import { SettingsView } from '../SettingsView';
 
@@ -35,89 +35,10 @@
   }
 }));
 
-<<<<<<< HEAD
 // Mock the RestartBadge component
 vi.mock('../RestartBadge', () => ({
-  RestartBadge: ({ scope }: { scope: string }) => 
+  RestartBadge: ({ scope }: { scope: string }) =>
     scope !== 'none' ? <span data-testid="restart-badge">{scope} restart required</span> : null
-=======
-// Mock the schema hook
-vi.mock('../../hooks/useSettingsSchema', () => ({
-  useSettingsSchema: vi.fn(() => ({
-    schema: {
-      type: 'object',
-      properties: {
-        asr_model_id: {
-          type: 'string',
-          title: 'ASR Model',
-          description: 'Choose the default speech recognition model for new sessions.',
-          group: 'Models',
-          'x-level': 'basic',
-          default: ''
-        },
-        mt_model_id: {
-          type: 'string',
-          title: 'MT Model',
-          description: 'Select the machine translation model for EN→ZH translation.',
-          group: 'Models',
-          'x-level': 'basic',
-          default: ''
-        },
-        device: {
-          type: 'string',
-          title: 'Device',
-          description: 'Select the device for model inference.',
-          group: 'Performance',
-          'x-level': 'basic',
-          default: 'auto',
-          enum: ['auto', 'cpu', 'cuda', 'mps']
-        },
-        cadence_threshold: {
-          type: 'integer',
-          title: 'Cadence Threshold',
-          description: 'Number of words to accumulate before triggering EN→ZH translation (1-8). Lower values provide faster translation but may be less accurate.',
-          group: 'Translation',
-          'x-level': 'basic',
-          default: 3,
-          minimum: 1,
-          maximum: 8
-        },
-        show_timestamps: {
-          type: 'boolean',
-          title: 'Show Timestamps',
-          description: 'Display timestamps in the caption view and include them in exports.',
-          group: 'Display',
-          'x-level': 'basic',
-          default: true
-        }
-      },
-      'x-groups': {
-        Models: {
-          title: 'Model Configuration',
-          description: 'Configure speech recognition and translation models',
-          order: 1
-        },
-        Performance: {
-          title: 'Performance Settings',
-          description: 'Hardware and performance configuration',
-          order: 2
-        },
-        Translation: {
-          title: 'Translation Settings',
-          description: 'Configure translation behavior and timing',
-          order: 3
-        },
-        Display: {
-          title: 'Display Preferences',
-          description: 'Configure display and UI behavior',
-          order: 4
-        }
-      }
-    },
-    loading: false,
-    error: null
-  }))
->>>>>>> cc5dab2e
 }));
 
 // Mock fetch for model loading
@@ -171,13 +92,7 @@
       expect(screen.getByText('Settings')).toBeInTheDocument();
     });
 
-    // Check that all form groups are present
-    expect(screen.getByText('Model Configuration')).toBeInTheDocument();
-    expect(screen.getByText('Performance Settings')).toBeInTheDocument();
-    expect(screen.getByText('Translation Settings')).toBeInTheDocument();
-    expect(screen.getByText('Display Preferences')).toBeInTheDocument();
-
-    // Check that all form elements are present
+  // Check that all form elements are present
     expect(screen.getByRole('combobox', { name: /ASR Model/ })).toBeInTheDocument();
     expect(screen.getByRole('combobox', { name: /MT Model/ })).toBeInTheDocument();
     expect(screen.getByRole('combobox', { name: /Device/ })).toBeInTheDocument();
@@ -197,15 +112,12 @@
       expect(screen.getByText('Settings')).toBeInTheDocument();
     });
 
-    // With schema-driven form, model options are populated from the enhanced schema
-    // The exact text will depend on the model IDs from the mocked ASR/MT models
     const asrSelect = screen.getByLabelText('ASR Model');
     const mtSelect = screen.getByLabelText('MT Model');
 
     expect(asrSelect).toBeInTheDocument();
     expect(mtSelect).toBeInTheDocument();
 
-    // Check that device options are available from the schema enum
     const deviceSelect = screen.getByLabelText('Device');
     expect(deviceSelect).toBeInTheDocument();
   });
@@ -268,147 +180,17 @@
     });
   });
 
-<<<<<<< HEAD
   it('should display restart badges for backend-restart settings', async () => {
     renderSettingsView();
-    
-    await waitFor(() => {
-      // Should show restart badges for ASR, MT, and Device settings
+
+    await waitFor(() => {
       const restartBadges = screen.getAllByTestId('restart-badge');
-      expect(restartBadges).toHaveLength(3); // ASR Model, MT Model, Device
-      
+      expect(restartBadges).toHaveLength(3);
       restartBadges.forEach(badge => {
         expect(badge).toHaveTextContent('backend restart required');
       });
     });
   });
-=======
-  // Schema rendering tests
-  it('should render all form schema elements with proper structure', async () => {
-    renderSettingsView();
-
-    await waitFor(() => {
-      // Check form structure
-      expect(screen.getByText('Settings')).toBeInTheDocument();
-      expect(screen.getByText('Configure models, device, cadence, and display preferences')).toBeInTheDocument();
-
-      // Check all form groups are present
-      const formGroups = document.querySelectorAll('.form-group');
-      expect(formGroups).toHaveLength(5); // ASR, MT, Device, Cadence, Timestamps
-
-      // Check each form group has proper structure
-      formGroups.forEach((group) => {
-        expect(group.querySelector('.form-group__label')).toBeInTheDocument();
-        expect(group.querySelector('.form-group__description')).toBeInTheDocument();
-      });
-    });
-  });
-
-  it('should render descriptions/tooltips for all form fields', async () => {
-    renderSettingsView();
-
-    await waitFor(() => {
-      // Check all descriptions are present
-      expect(screen.getByText('Choose the default speech recognition model for new sessions.')).toBeInTheDocument();
-      expect(screen.getByText('Choose the default translation model for new sessions.')).toBeInTheDocument();
-      expect(screen.getByText('Choose the compute device for processing. Auto detects best available option.')).toBeInTheDocument();
-      expect(screen.getByText(/Number of words to accumulate before triggering EN→ZH translation/)).toBeInTheDocument();
-      expect(screen.getByText('Display timestamps in the caption view and include them in exports.')).toBeInTheDocument();
-    });
-  });
-
-  it('should show restart badges for models that need download', async () => {
-    renderSettingsView();
-
-    await waitFor(() => {
-      // Check that unavailable models show download badges
-      expect(screen.getByText('Whisper Large (1.5GB) - Download needed')).toBeInTheDocument();
-      expect(screen.getByText('NLLB 1.3B (2.7GB) - Download needed')).toBeInTheDocument();
-
-      // Check that available models don't show download badges
-      expect(screen.getByText('Whisper Small (244MB)')).toBeInTheDocument();
-      expect(screen.getByText('NLLB 600M (1.2GB)')).toBeInTheDocument();
-    });
-  });
-
-  // Form gating tests
-  it('should gate form submission when required fields are empty', async () => {
-    // Reset mock to return empty settings
-    const { saveSettings } = await import('../../utils/settings');
-
-    renderSettingsView();
-
-    await waitFor(() => {
-      expect(screen.getByText('Save Settings')).toBeInTheDocument();
-    });
-
-    const saveButton = screen.getByText('Save Settings');
-    fireEvent.click(saveButton);
-
-    // Should still call saveSettings even with empty values (component allows it)
-    expect(saveSettings).toHaveBeenCalled();
-  });
-
-  it('should disable form controls during loading', () => {
-    // Mock loading state by not resolving fetch promises immediately
-    mockFetch.mockImplementation(() => new Promise(() => {})); // Never resolves
-
-    renderSettingsView();
-
-    // Should show loading state
-    expect(screen.getByText('Loading Settings...')).toBeInTheDocument();
-
-    // Settings form should not be rendered during loading
-    expect(screen.queryByText('Save Settings')).not.toBeInTheDocument();
-  });
-
-  it('should show success notification after saving', async () => {
-    renderSettingsView();
-
-    await waitFor(() => {
-      expect(screen.getByText('Save Settings')).toBeInTheDocument();
-    });
-
-    const saveButton = screen.getByText('Save Settings');
-    fireEvent.click(saveButton);
-
-    await waitFor(() => {
-      expect(screen.getByText('Settings saved successfully!')).toBeInTheDocument();
-    });
-
-    // Success message should disappear after timeout (can't easily test the setTimeout)
-  });
-
-  it('should handle model selection changes', async () => {
-    renderSettingsView();
-
-    await waitFor(() => {
-      expect(screen.getByLabelText('ASR Model')).toBeInTheDocument();
-    });
-
-    const asrSelect = screen.getByLabelText('ASR Model');
-    fireEvent.change(asrSelect, { target: { value: 'whisper-large' } });
-
-    expect(asrSelect).toHaveValue('whisper-large');
-
-    const mtSelect = screen.getByLabelText('MT Model');
-    fireEvent.change(mtSelect, { target: { value: 'nllb-1.3B' } });
-
-    expect(mtSelect).toHaveValue('nllb-1.3B');
-  });
-
-  it('should handle device selection changes', async () => {
-    renderSettingsView();
-
-    await waitFor(() => {
-      expect(screen.getByLabelText('Device')).toBeInTheDocument();
-    });
-
-    const deviceSelect = screen.getByLabelText('Device');
-    fireEvent.change(deviceSelect, { target: { value: 'cuda' } });
-
-    expect(deviceSelect).toHaveValue('cuda');
-  });
 
   it('should reset to defaults when reset button is clicked', async () => {
     const { clearSettings } = await import('../../utils/settings');
@@ -427,7 +209,7 @@
 
   // Accessibility tests
   describe('Accessibility', () => {
-    it('should have proper form labels and descriptions', async () => {
+  it('should have proper form labels and descriptions', async () => {
       renderSettingsView();
 
       await waitFor(() => {
@@ -585,5 +367,4 @@
       expect(backButton.textContent).toContain('Back');
     });
   });
->>>>>>> cc5dab2e
 });